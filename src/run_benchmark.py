"""This script runs microbenchmarks and collects metrics.

Sample usage (on TPU vm):
  $ python run_benchmark.py --config=configs/benchmark_collectives.yaml
"""

import argparse
import datetime
import importlib
import inspect
import itertools
import random
import string
from typing import Any, Callable, Dict, List, Tuple
from benchmark_utils import maybe_write_metrics_file, rename_xla_dump
import jax
import yaml
import ray
from concurrent.futures import ThreadPoolExecutor
import os
import copy
import pandas as pd
import json

COLLECTIVE_BENCHMARK_MAP = {
    "all_gather": "benchmark_collectives.all_gather_benchmark",
    "psum": "benchmark_collectives.psum_benchmark",
    "psum_scatter": "benchmark_collectives.psum_scatter_benchmark",
    "all_to_all": "benchmark_collectives.all_to_all_benchmark",
    "ppermute": "benchmark_collectives.ppermute_benchmark",
}

MATMUL_BENCHMARK_MAP = {
    "naive_matmul": "benchmark_matmul.naive_matmul",
    "single_host_naive_matmul": "benchmark_matmul.single_host_naive_matmul",
    "multilayer_collective_matmul": ("benchmark_matmul.multilayer_collective_matmul"),
    "collective_matmul_one_direction": (
        "benchmark_matmul.collective_matmul_one_direction"
    ),
    "collective_matmul_two_directions": (
        "benchmark_matmul.collective_matmul_two_directions"
    ),
}
CONVOLUTION_BENCHMARK_MAP = {
    "numpy_convolve": "benchmark_convolution.numpy_convolve",
    "scipy_signal_convolve": "benchmark_convolution.scipy_signal_convolve",
    "scipy_signal_convolve2d": "benchmark_convolution.scipy_signal_convolve2d",
    "lax_conv_general_dilated": ("benchmark_convolution.lax_conv_general_dilated"),
}
ATTENTION_BENCHMARK_MAP = {
    "naive_attention": "benchmark_attention.naive_attention_benchmark",
    "pallas_flash_attention": ("benchmark_attention.pallas_flash_attention_benchmark"),
    "splash_attention": "benchmark_attention.splash_attention_benchmark",
    "flax_nnx_attention": "benchmark_attention.flax_nnx_attention_benchmark",
    "flax_linen_attention": ("benchmark_attention.flax_linen_attention_benchmark"),
    "keras_attention": "benchmark_attention.keras_attention_benchmark",
}
HBM_BENCHMARK_MAP = {
    "single_chip_hbm_copy": "benchmark_hbm.single_chip_hbm_copy",
}
GEMM_BENCHMARK_MAP = {
    "gemm_simple":"benchmark_gemm.gemm_simple",
    "gemm": "benchmark_gemm.gemm",
    "gemm_accum": "benchmark_gemm.gemm_accum",
    "quantization": "benchmark_gemm.quantization",
    "transpose_quantization": "benchmark_gemm.transpose_quantization",
    "swiglu_fwd": "benchmark_gemm.swiglu_fwd",
    "swiglu_bwd": "benchmark_gemm.swiglu_bwd",
    "rmsnorm_fwd": "benchmark_gemm.rmsnorm_fwd",
    "rmsnorm_bwd": "benchmark_gemm.rmsnorm_bwd",
    "add": "benchmark_gemm.add",
}
BENCHMARK_MAP = {}
BENCHMARK_MAP.update(COLLECTIVE_BENCHMARK_MAP)
BENCHMARK_MAP.update(MATMUL_BENCHMARK_MAP)
BENCHMARK_MAP.update(CONVOLUTION_BENCHMARK_MAP)
BENCHMARK_MAP.update(ATTENTION_BENCHMARK_MAP)
BENCHMARK_MAP.update(HBM_BENCHMARK_MAP)
BENCHMARK_MAP.update(GEMM_BENCHMARK_MAP)


# Mapping from dtype string to actual dtype object
dtype_mapping = {
    "bfloat16": jax.numpy.bfloat16,
    "float32": jax.numpy.float32,
    "int32": jax.numpy.int32,
    "float8": jax.numpy.float8_e4m3fn
    # Add other dtypes as needed
}

# Always dump HLOs
TMP_XLA_DUMP_DIR = "/tmp/microbenchmarks/hlo_graphs"
os.environ["XLA_FLAGS"] = f"--xla_dump_to={TMP_XLA_DUMP_DIR}"


def get_benchmark_config(config_path: str) -> Dict[str, Any]:
    """Load benchmark configuration from a YAML file."""
    with open(config_path, "r") as file:
        return yaml.safe_load(file)


# Dynamically load the benchmark functions.
def get_benchmark_functions(
    benchmark_name: str,
) -> Tuple[Callable[..., Any], Callable[..., Any]]:
    """Dynamically load the benchmark function and its calculate_metrics function from the predefined map."""
    if benchmark_name not in BENCHMARK_MAP:
        raise ValueError(f"Benchmark {benchmark_name} is not defined in the map.")

    module_path, func_name = BENCHMARK_MAP[benchmark_name].rsplit(".", 1)

    # Get the benchmark function
    try:
        module = importlib.import_module(f"{module_path}")
        benchmark_func = getattr(module, func_name)
    except ModuleNotFoundError as e:
        raise ValueError(
            f"Unable to import {module_path}.{func_name}. ModuleNotFoundError {e}."
        ) from e
    except AttributeError as e:
        raise ValueError(
            f"Unable to import {module_path}.{func_name}. AttributeError {e}."
        ) from e

    # Get the calculate_metrics function
    try:
        calculate_metrics_func = getattr(module, f"{func_name}_calculate_metrics")
    except AttributeError:
        raise ValueError(
            f"Calculate metrics function for {benchmark_name} not found."
        ) from None

    return benchmark_func, calculate_metrics_func


def preprocess_benchmark_param(
    benchmark_param: Dict[str, Any], trace_dir: string = None
) -> Dict[str, Any]:
    """Preprocess the benchmark parameter before running the benchmark."""
    if "dtype" in benchmark_param:
        dtype_str = benchmark_param["dtype"]
        if dtype_str in dtype_mapping:
            benchmark_param["dtype"] = dtype_mapping[dtype_str]
        else:
            raise ValueError(f"Unsupported dtype: {dtype_str}")

    # Handle "SAME_AS_" parameters.
    # For example, if "n" is "SAME_AS_m", then "n" will
    # be set to the same value as "m".
    for key, value in benchmark_param.items():
        if isinstance(value, str) and value.startswith("SAME_AS_"):
            same_as_key = value.split("SAME_AS_")[1]
            if same_as_key not in benchmark_param:
                raise ValueError(
                    f"Parameter {same_as_key} not found in the benchmark_param."
                )
            benchmark_param[key] = benchmark_param[same_as_key]

    benchmark_param["trace_dir"] = trace_dir
    return benchmark_param


def generate_benchmark_params_sweeping(
    benchmark_sweep_params: List[Dict[str, Any]],
) -> List[Dict[str, Any]]:
    """Generate benchmark parameters by sweeping through the specified ranges."""
    generated_params = []
    for sweep_params in benchmark_sweep_params:
        param_sets = {}
        for key, value in sweep_params.items():
            if key.endswith("_range"):
                key = key[:-6]  # Remove the last 6 characters (i.e., '_range')

            if isinstance(value, dict):
                # Extract the range and multiplier
                start = value.get("start")
                end = value.get("end")
                multiplier = value.get("multiplier", None)
                increase_by = value.get("increase_by", None)
                # Generate values in the range
                param_values = []
                current_value = start
                while current_value <= end:
                    param_values.append(current_value)
                    if multiplier:
                        current_value *= multiplier
                    elif increase_by:
                        current_value += increase_by
                    else:
                        raise ValueError(
                            "In sweep mode, user must provide either multiplier or"
                            " increase_by value."
                        )
                # Add the generated values to the param set
                param_sets[key] = param_values
            else:
                # If it's not a range, just add it as a list with one element
                param_sets[key] = [value]

        # Get parameter names in a fixed order
        param_names = list(param_sets.keys())

        # Generate all combinations using itertools.product
        combinations = [
            dict(zip(param_names, values))
            for values in itertools.product(*(param_sets[name] for name in param_names))
        ]
        generated_params += combinations

    return generated_params


def write_to_csv(csv_path: str, calculate_metrics_results: List[Dict[str, Any]]):
    """Writes benchmark metrics to a CSV file.

    This function takes a list of dictionaries, where each dictionary contains
    the 'metadata' and 'metrics' from a benchmark run. It processes each
    dictionary by flattening it, and sanitizing the inputs to make sure it's suitable
    for Pandas DataFrames creation. All resulting DataFrames are concatenated and written to
    the specified CSV file.

    Args:
        csv_path: The path to the output CSV file.
        calculate_metrics_results: A list of dictionaries with benchmark results.
    """
    if not calculate_metrics_results:
        raise ValueError("0 metrics results are collected.")
    if not isinstance(calculate_metrics_results[0], dict):
        raise ValueError("metrics result is not a dict.")

    def flatten_and_sanitize_dict(current_dict: Dict) -> Dict:
        """
        Recursively flattens and sanitize dictionary to make it compatible
        with row creation with pandas DataFrame
        """
        output_dict = {}
        for key, val in current_dict.items():
            if isinstance(val, Dict):
                output_dict.update(flatten_and_sanitize_dict(val))
            else:
                output_dict[key] = json.dumps(val) if isinstance(val, (list, tuple, set)) else val

        return output_dict

    def convert_dict_to_df(target_dict: Dict) -> pd.DataFrame:
        """Converts a single benchmark result dictionary to a pandas DataFrame."""
<<<<<<< HEAD
        flattened_dict = flatten_dict(target_dict)

        # This section is specific to collective benchmarks that produce
        # 'ici_average_time_ms_list'.
        if "ici_average_time_ms_list" in flattened_dict:
            # Calculate statistics for the timing list.
            ici_average_time_ms_statistics = MetricsStatistics(
                metrics_list=flattened_dict["ici_average_time_ms_list"],
                metrics_name="ici_average_time_ms",
            ).statistics
            for key, val in ici_average_time_ms_statistics.items():
                flattened_dict["ici_average_time_ms_" + key] = val

            # Convert list to JSON string for CSV storage.
            flattened_dict["ici_average_time_ms_list"] = json.dumps(
                flattened_dict["ici_average_time_ms_list"]
            )

=======
        flattened_dict = flatten_and_sanitize_dict(target_dict)
>>>>>>> bd5ecee4
        df = pd.DataFrame(flattened_dict, index=[0])
        return df

    # TODO(hylin2002@)
    # This is a temporary workaround to generate a properly formatted CSV file for the output metrics.
    # We should revert this PR and refactor the code such that metrics object is a flatten dict that can be easily exported as a CSV.
    # For other information that requires nested structures, we should serialize it into a json file."
    try:
        df_list = [convert_dict_to_df(each) for each in calculate_metrics_results]
        df = pd.concat(df_list, ignore_index=True)

        df.to_csv(csv_path, index=False, sep="\t")

        print(f"Metrics written to CSV at {csv_path}.")
    except Exception as e:
        # Temporary workaround to catch all exceptions and print a warning as 
        # `lax_conv_general_dilated` benchmark fails during nightly test runs at `convert_dict_to_df`.
        print(f"Failed to write metrics to CSV: {e}")


def run_single_benchmark(benchmark_config: Dict[str, Any], output_path: str):
    """Run a single benchmark with one or more configurations."""
    # Extract benchmark details
    benchmark_name = benchmark_config.get("benchmark_name")
    benchmark_params = benchmark_config.get("benchmark_params", [])
    benchmark_sweep_params = benchmark_config.get("benchmark_sweep_params", {})
    if benchmark_sweep_params:
        benchmark_params += generate_benchmark_params_sweeping(benchmark_sweep_params)
    csv_path = benchmark_config.get("csv_path")
    trace_dir = benchmark_config.get("trace_dir")
    xlml_metrics_dir = benchmark_config.get("xlml_metrics_dir")
    xla_dump_dir = benchmark_config.get("xla_dump_dir")
<<<<<<< HEAD
    if output_path != "":
        # csv_path = os.path.join(output_path, benchmark_name)
        trace_dir = os.path.join(output_path, benchmark_name, "trace")
        xla_dump_dir = os.path.join(output_path, benchmark_name, "hlo_graphs")
=======
    warmup_tries = benchmark_config.get("warmup_tries")
    warmup_tries = warmup_tries if warmup_tries is not None else 10
>>>>>>> bd5ecee4

    if not benchmark_name:
        raise ValueError("Each benchmark must have a 'benchmark_name'.")

    # Get the benchmark function
    benchmark_func, calculate_metrics_func = get_benchmark_functions(benchmark_name)

    print(f"\n{'=' * 30}Starting benchmark '{benchmark_name}'{'=' * 30}\n")

    # Run the benchmark
    calculate_metrics_results = []
    for benchmark_param in benchmark_params:
        original_benchmark_param = copy.deepcopy(benchmark_param)
        benchmark_param = preprocess_benchmark_param(
            benchmark_param, trace_dir=trace_dir
        )
        print(f"Running benchmark: {benchmark_name} with params: {benchmark_param}")
        test_start_time = (
            datetime.datetime.now(tz=datetime.timezone.utc).isoformat() + "Z"
        )  # "Z" indicates UTC
        benchmark_results = benchmark_func(**benchmark_param, warmup_tries=warmup_tries)
        test_end_time = (
            datetime.datetime.now(tz=datetime.timezone.utc).isoformat() + "Z"
        )

        # Filter benchmark_results to include only keys present in
        # calculate_metrics_func
        calculate_metrics_params = inspect.signature(calculate_metrics_func).parameters
        filtered_benchmark_results = {
            key: value
            for key, value in benchmark_results.items()
            if key in calculate_metrics_params
        }
        # Filter out certain parameters from benchmark_param, eg. "num_runs".
        benchmark_params_to_filter = ["num_runs", "trace_dir"]
        filtered_benchmark_param = {
            key: value
            for key, value in benchmark_param.items()
            if key not in benchmark_params_to_filter
        }
        metadata, metrics = calculate_metrics_func(
            **filtered_benchmark_param, **filtered_benchmark_results
        )
        calculate_metrics_results.append({"metadata": metadata, "metrics": metrics})
        if xlml_metrics_dir:
            maybe_write_metrics_file(
                xlml_metrics_dir,
                metrics,
                metadata,
                benchmark_name,
                test_start_time,
                test_end_time,
            )
        # Post process the xla dump
        if xla_dump_dir:
            rename_xla_dump(
                tmp_xla_dump_dir=TMP_XLA_DUMP_DIR,
                dest_xla_dump_dir=xla_dump_dir,
                benchmark_name=benchmark_name,
                benchmark_param=original_benchmark_param,
            )

    # Dump metrics to file.
    if csv_path:
        test_name = f"t_{benchmark_name}_" + "".join(
            random.choices(string.ascii_uppercase + string.digits, k=10)
        )
        write_to_csv(f"{csv_path}/{test_name}.tsv", calculate_metrics_results)


def main(args):
    """Main function."""
    # Load configuration
    config_path = args.config
    multithreaded = args.multithreaded
    output_path = args.output_path
    config = get_benchmark_config(config_path)
    benchmarks = config.get("benchmarks")
    if not benchmarks or not isinstance(benchmarks, list):
        raise ValueError("Configuration must contain a 'benchmarks' list.")

    # Clear the tmp dirs.
    if os.path.exists(TMP_XLA_DUMP_DIR):
        for filename in os.listdir(TMP_XLA_DUMP_DIR):
            file_path = os.path.join(TMP_XLA_DUMP_DIR, filename)
            if os.path.isfile(file_path):
                os.remove(file_path)

    if multithreaded:
        ray.init(
            runtime_env=ray.runtime_env.RuntimeEnv(
                address="ray://tpu-ray-cluster-head-svc:10001",
                env_vars={
                    "XLA_IR_DEBUG": "1",
                    "XLA_HLO_DEBUG": "1",
                    "PJRT_DEVICE": "TPU",
                    # "LIBTPU_INIT_ARGS": "--xla_tpu_scoped_vmem_limit_kib=25602",
                },
            )
        )

        # Calculate the number of TPU hosts within our Ray cluster...
        # num_hosts = int(ray.available_resources()["TPU"]) // 4
        print(ray.available_resources())
        # print("Num hosts detected: %d", num_hosts)

        for benchmark_config in benchmarks:
            run_benchmark_multithreaded(benchmark_config, output_path)

    else:
        jax.distributed.initialize()
        for benchmark_config in benchmarks:
            run_single_benchmark(benchmark_config, output_path)


def run_benchmark_multithreaded(benchmark_config, output_path):
    # Extract benchmark details
    benchmark_name = benchmark_config.get("benchmark_name")
    benchmark_params = benchmark_config.get("benchmark_params", [])
    benchmark_sweep_params = benchmark_config.get("benchmark_sweep_params", {})
    if benchmark_sweep_params:
        benchmark_params += generate_benchmark_params_sweeping(benchmark_sweep_params)
    csv_path = benchmark_config.get("csv_path")
    if not benchmark_name:
        raise ValueError("Each benchmark must have a 'benchmark_name'.")
<<<<<<< HEAD
    if output_path != "":
        csv_path = os.path.join(output_path, benchmark_name)
        os.makedirs(csv_path, exist_ok=True)
=======
    warmup_tries = benchmark_config.get("warmup_tries")
    warmup_tries = warmup_tries if warmup_tries is not None else 10
>>>>>>> bd5ecee4

    # Get the benchmark function
    benchmark_func, calculate_metrics_func = get_benchmark_functions(benchmark_name)

    print(f"\n{'=' * 30}Starting benchmark '{benchmark_name}'{'=' * 30}\n")

    # Start a trace if requested
    test_name = f"t_{benchmark_name}_" + "".join(
        random.choices(string.ascii_uppercase + string.digits, k=10)
    )

    # Preprocess benchmark parameters
    preprocessed_benchmark_params = [
        preprocess_benchmark_param(benchmark_param, trace_dir=None)
        for benchmark_param in benchmark_params
    ]
    calculate_metrics_results = []

    # Calculate the number of TPU hosts within our Ray cluster...
    num_hosts = int(ray.available_resources()["TPU"]) // 4
    # print(ray.available_resources())
    print(f"Num hosts detected: {num_hosts}")

    # Run benchmark_func in multiple threads
    with ThreadPoolExecutor(max_workers=num_hosts) as executor:
        # Create a mapping of futures to their corresponding parameters
        future_to_param = {
            executor.submit(benchmark_func, **benchmark_param, warmup_tries=warmup_tries): benchmark_param
            for benchmark_param in preprocessed_benchmark_params
        }

        # Process each future as it completes
        for future in future_to_param:
            benchmark_param = future_to_param[
                future
            ]  # Retrieve the corresponding benchmark_param
            benchmark_results = future.result()  # Get the result from the future

            # Filter benchmark_results to include only keys present in calculate_metrics_func
            calculate_metrics_params = inspect.signature(
                calculate_metrics_func
            ).parameters
            filtered_benchmark_results = {
                key: value
                for key, value in benchmark_results.items()
                if key in calculate_metrics_params
            }

            # Call calculate_metrics_func with the filtered results and benchmark_param
            metadata, metrics = calculate_metrics_func(
                **benchmark_param, **filtered_benchmark_results
            )
            calculate_metrics_results.append({"metadata": metadata, "metrics": metrics})

    if csv_path:
        write_to_csv(f"{csv_path}/{test_name}.tsv", calculate_metrics_results)


if __name__ == "__main__":
    parser = argparse.ArgumentParser(
        description="Run microbenchmarks and collect metrics."
    )
    parser.add_argument(
        "--config",
        type=str,
        required=True,
        help="Path to the YAML configuration file.",
    )
    parser.add_argument(
        "--output_path",
        type=str,
        default="",
        help="Path to output.",
    )
    parser.add_argument(
        "--multithreaded",
        type=bool,
        default=False,
        help="Path to the YAML configuration file.",
    )
    args = parser.parse_args()
    main(args)<|MERGE_RESOLUTION|>--- conflicted
+++ resolved
@@ -244,28 +244,7 @@
 
     def convert_dict_to_df(target_dict: Dict) -> pd.DataFrame:
         """Converts a single benchmark result dictionary to a pandas DataFrame."""
-<<<<<<< HEAD
-        flattened_dict = flatten_dict(target_dict)
-
-        # This section is specific to collective benchmarks that produce
-        # 'ici_average_time_ms_list'.
-        if "ici_average_time_ms_list" in flattened_dict:
-            # Calculate statistics for the timing list.
-            ici_average_time_ms_statistics = MetricsStatistics(
-                metrics_list=flattened_dict["ici_average_time_ms_list"],
-                metrics_name="ici_average_time_ms",
-            ).statistics
-            for key, val in ici_average_time_ms_statistics.items():
-                flattened_dict["ici_average_time_ms_" + key] = val
-
-            # Convert list to JSON string for CSV storage.
-            flattened_dict["ici_average_time_ms_list"] = json.dumps(
-                flattened_dict["ici_average_time_ms_list"]
-            )
-
-=======
         flattened_dict = flatten_and_sanitize_dict(target_dict)
->>>>>>> bd5ecee4
         df = pd.DataFrame(flattened_dict, index=[0])
         return df
 
@@ -281,7 +260,7 @@
 
         print(f"Metrics written to CSV at {csv_path}.")
     except Exception as e:
-        # Temporary workaround to catch all exceptions and print a warning as 
+        # Temporary workaround to catch all exceptions and print a warning as
         # `lax_conv_general_dilated` benchmark fails during nightly test runs at `convert_dict_to_df`.
         print(f"Failed to write metrics to CSV: {e}")
 
@@ -298,15 +277,8 @@
     trace_dir = benchmark_config.get("trace_dir")
     xlml_metrics_dir = benchmark_config.get("xlml_metrics_dir")
     xla_dump_dir = benchmark_config.get("xla_dump_dir")
-<<<<<<< HEAD
-    if output_path != "":
-        # csv_path = os.path.join(output_path, benchmark_name)
-        trace_dir = os.path.join(output_path, benchmark_name, "trace")
-        xla_dump_dir = os.path.join(output_path, benchmark_name, "hlo_graphs")
-=======
     warmup_tries = benchmark_config.get("warmup_tries")
     warmup_tries = warmup_tries if warmup_tries is not None else 10
->>>>>>> bd5ecee4
 
     if not benchmark_name:
         raise ValueError("Each benchmark must have a 'benchmark_name'.")
@@ -432,14 +404,8 @@
     csv_path = benchmark_config.get("csv_path")
     if not benchmark_name:
         raise ValueError("Each benchmark must have a 'benchmark_name'.")
-<<<<<<< HEAD
-    if output_path != "":
-        csv_path = os.path.join(output_path, benchmark_name)
-        os.makedirs(csv_path, exist_ok=True)
-=======
     warmup_tries = benchmark_config.get("warmup_tries")
     warmup_tries = warmup_tries if warmup_tries is not None else 10
->>>>>>> bd5ecee4
 
     # Get the benchmark function
     benchmark_func, calculate_metrics_func = get_benchmark_functions(benchmark_name)
