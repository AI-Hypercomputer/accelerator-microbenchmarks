--- conflicted
+++ resolved
@@ -15,146 +15,8 @@
 import re
 import subprocess
 import shutil
-<<<<<<< HEAD
-from common import MARKER
-
-# The dictionary to map a JAX (collective) function to its main HLO.
-TARGET_TASK_NAME_COLLECTIVES_MAP = {
-    "all_to_all_ici_op": r"all-to-all.[0-9]+",
-    "all_gather_ici_op": r"all-gather.[0-9]+",
-    "psum_ici_op": r"all-reduce.[0-9]+",
-    "ppermute_ici_op": r"collective-permute.[0-9]+",
-}
-
-def iteration_timeit_from_trace(
-    compute_func: Callable,
-    data_generator: Callable,
-    matrix_dim: str=None,
-    tries: int=10, 
-    task: str = None,
-    trace_dir: str = None) -> list[float]:
-    """
-    Time a function with jax.profiler and get the run time from the trace.
-    """
-    LOCAL_TRACE_DIR = "/tmp/microbenchmarks_tmptrace"
-
-    if matrix_dim is not None:
-        trace_name = f"{task}_dim_{matrix_dim}"
-    else:
-        trace_name = f"t_{task}_" + "".join(
-            random.choices(string.ascii_uppercase + string.digits, k=10)
-        )
-
-    trace_full_dir = f"{trace_dir}/{trace_name}"
-    tmp_trace_dir = trace_full_dir
-    # If the trace_dir isn't a local path, create one for dumping the trace for parsing and getting metrics.
-    if trace_dir and not is_local_directory_path(trace_dir):
-        tmp_trace_dir = f"{LOCAL_TRACE_DIR}/{trace_name}"
-    with jax.profiler.trace(tmp_trace_dir):
-        for _ in range(tries):
-            data_args = data_generator()
-            jax.devices()  # Force synchronization across devices
-            with jax.profiler.TraceAnnotation(task):
-                result = compute_func(*data_args)
-                jax.block_until_ready(result)
-
-    trace = get_trace(tmp_trace_dir)
-
-    if trace_full_dir != tmp_trace_dir:
-        # Upload the traces to desired location
-        upload_to_storage(trace_dir=trace_full_dir, local_file=tmp_trace_dir)
-    return iteration_get_metrics_from_trace(trace)
-
-def iteration_get_metrics_from_trace(trace: dict[str, Any]) -> list[float]:
-    marker_done_events = []
-    for event in trace["traceEvents"]:
-        args = event.get("args", {})
-        tf_op = args.get("tf_op", "")
-        if MARKER in tf_op:
-            marker_done_events.append(event)
-
-    # print(marker_done_events)
-    min_pid = min([e["pid"] for e in marker_done_events])
-    events_from_min_pid = [e for e in marker_done_events if e["pid"] == min_pid]
-    # print(events_from_min_pid)
-    durations_ms = [
-        sum(float(e["args"]["device_duration_ps"]) / 1e9 for e in events_from_min_pid)
-    ]
-    print("durations_ms: ", durations_ms)
-    return durations_ms
-
-def iteration_timeit(
-    compute_func: Callable,
-    data_generator: Callable,
-    matrix_dim: str = None,
-    warmup_tries: int = 10,
-    tries: int = 10,
-    task: str = None,
-    trace_dir: str = None
-) -> list[float]:
-    """
-    Simple utility to time a function, ensuring no cache hits
-    by generating new data for each iteration.
-
-    Args:
-        compute_func: The jitted function to benchmark.
-        data_generator: A function that returns a tuple of device-placed args
-                        for the compute_func.
-        warmup_tries: Number of warmup iterations.
-        tries: Number of timed measurement iterations.
-        task: Name of the task for logging.
-    """
-    assert task is not None
-    print(f"[{task}] Running warmup loop with {warmup_tries} tries...")
-    result = None # To hold the last result for block_until_ready
-    for _ in range(warmup_tries):
-        # 1. Generate new data for each iteration
-        data_args = data_generator()
-        # 2. Run compute
-        result = compute_func(*data_args)
-        # 3. Block on the run
-        jax.block_until_ready(result)
-    print(f"[{task}] Warmup complete.")
-
-    arg_shapes = [arg.shape for arg in data_args]
-    arg_dtypes = [arg.dtype for arg in data_args]
-    if isinstance(result, list) or isinstance(result, tuple):
-        result_shapes = [r.shape for r in result]
-        result_dtypes = [r.dtype for r in result]
-    else:
-        result_shapes = result.shape
-        result_dtypes = result.dtype
-    print(f"[{task}] Verified global shapes: {arg_shapes} -> {result_shapes}")
-    print(f"[{task}] Verified global dtypes: {arg_dtypes} -> {result_dtypes}")
-
-    if trace_dir is not None:
-        return iteration_timeit_from_trace(compute_func, data_generator, matrix_dim=matrix_dim, tries=tries, task=task, trace_dir=trace_dir)
-
-    outcomes_ms = []
-    print(f"[{task}] Running measurement loop with {tries} tries...")
-    
-    for i in range(tries):
-        # 1. Generate NEW random data (meets "no cache hit" rule)
-        data_args = data_generator()
-        jax.devices()  # Force synchronization across devices
-
-        # Start timer just before the compute call
-        s_time = datetime.datetime.now()
-
-        # 2. Run the operation
-        result = compute_func(*data_args)
-        
-        # 3. Block until operation is complete
-        jax.block_until_ready(result)
-
-        e_time = datetime.datetime.now()
-        outcomes_ms.append(1000 * (e_time - s_time).total_seconds())
-    return outcomes_ms
-
-=======
 import time
 from jax.experimental import multihost_utils
->>>>>>> bd5ecee4
 
 
 def simple_timeit(f, *args, matrix_dim=None, warmup_tries = 10, tries=10, task=None, trace_dir=None) -> list[float]:
@@ -230,7 +92,7 @@
         except:
             return [-1.]
     event_matcher = re.compile(task)
-    
+
     if "traceEvents" not in trace:
         raise KeyError("Key 'traceEvents' not found in trace.")
 
@@ -254,12 +116,12 @@
 
     if "traceEvents" not in trace:
         raise KeyError("Key 'traceEvents' not found in trace.")
-    
+
     events = []
     for e in trace["traceEvents"]:
         if "name" in e and event_matcher.match(e["name"]):
             events.append(e)
-    
+
     # For each trace, find the TPU with smallest `pid` value and consider it to be TPU-0
     min_pid = min([e["pid"] for e in events])
     events_from_min_pid = [e for e in events if e["pid"] == min_pid]
